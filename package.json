{
  "name": "react-router",
<<<<<<< HEAD
  "version": "3.0.0-alpha.1",
=======
  "version": "2.6.0",
>>>>>>> 8b3569b4
  "description": "A complete routing library for React",
  "files": [
    "*.md",
    "docs",
    "es6",
    "lib",
    "umd"
  ],
  "main": "lib/index",
  "jsnext:main": "es6/index",
  "repository": "reactjs/react-router",
  "homepage": "https://github.com/reactjs/react-router#readme",
  "bugs": "https://github.com/reactjs/react-router/issues",
  "scripts": {
    "build": "npm run build-cjs && npm run build-es",
    "build-cjs": "rimraf lib && cross-env BABEL_ENV=cjs babel ./modules -d lib --ignore '__tests__'",
    "build-es": "rimraf es6 && cross-env BABEL_ENV=es babel ./modules -d es6 --ignore '__tests__'",
    "build-umd": "cross-env BABEL_ENV=cjs NODE_ENV=development webpack modules/index.js umd/ReactRouter.js",
    "build-min": "cross-env BABEL_ENV=cjs NODE_ENV=production webpack -p modules/index.js umd/ReactRouter.min.js",
    "lint": "eslint modules examples *.js",
    "start": "cross-env BABEL_ENV=cjs node examples/server.js",
    "test": "npm run lint && npm run test-node && npm run test-browser",
    "test-browser": "cross-env BABEL_ENV=cjs karma start",
    "test-node": "cross-env BABEL_ENV=cjs mocha --compilers js:babel-register tests.node.js"
  },
  "authors": [
    "Ryan Florence",
    "Michael Jackson"
  ],
  "license": "MIT",
  "dependencies": {
    "history": "^2.1.2",
    "hoist-non-react-statics": "^1.2.0",
    "invariant": "^2.2.1",
    "warning": "^3.0.0",
    "loose-envify": "^1.2.0"
  },
  "peerDependencies": {
    "react": "^0.14.0 || ^15.0.0"
  },
  "devDependencies": {
    "babel-cli": "^6.10.1",
    "babel-core": "^6.10.4",
    "babel-eslint": "^6.1.2",
    "babel-loader": "^6.2.4",
    "babel-plugin-add-module-exports": "^0.2.1",
    "babel-plugin-dev-expression": "^0.2.1",
    "babel-preset-es2015": "^6.9.0",
    "babel-preset-es2015-loose": "^7.0.0",
    "babel-preset-es2015-loose-native-modules": "^1.0.0",
    "babel-preset-react": "^6.11.1",
    "babel-preset-stage-1": "^6.5.0",
    "babel-register": "^6.9.0",
    "bundle-loader": "^0.5.4",
    "codecov.io": "^0.1.6",
    "coveralls": "^2.11.11",
    "cross-env": "^2.0.0",
    "css-loader": "^0.23.1",
    "eslint": "^3.0.1",
    "eslint-config-rackt": "^1.1.1",
    "eslint-plugin-react": "^5.2.2",
    "expect": "^1.20.2",
    "express": "^4.14.0",
    "express-urlrewrite": "^1.2.0",
    "gzip-size": "^3.0.0",
    "isparta-loader": "^2.0.0",
    "karma": "^1.1.1",
    "karma-browserstack-launcher": "^1.0.1",
    "karma-chrome-launcher": "^1.0.1",
    "karma-coverage": "^1.1.0",
    "karma-mocha": "^1.1.1",
    "karma-mocha-reporter": "^2.0.4",
    "karma-sourcemap-loader": "^0.3.7",
    "karma-webpack": "^1.7.0",
    "mocha": "^2.5.3",
    "pretty-bytes": "^3.0.1",
    "qs": "^6.2.0",
    "react": "^15.2.1",
    "react-addons-css-transition-group": "^15.2.1",
    "react-addons-test-utils": "^15.2.1",
    "react-dom": "^15.2.1",
    "rimraf": "^2.5.3",
    "style-loader": "^0.13.1",
    "webpack": "^1.13.1",
    "webpack-dev-middleware": "^1.6.1"
  },
  "browserify": {
    "transform": [
      "loose-envify"
    ]
  },
  "tags": [
    "react",
    "router"
  ],
  "keywords": [
    "react",
    "react-component",
    "routing",
    "route",
    "routes",
    "router"
  ]
}<|MERGE_RESOLUTION|>--- conflicted
+++ resolved
@@ -1,10 +1,6 @@
 {
   "name": "react-router",
-<<<<<<< HEAD
   "version": "3.0.0-alpha.1",
-=======
-  "version": "2.6.0",
->>>>>>> 8b3569b4
   "description": "A complete routing library for React",
   "files": [
     "*.md",
